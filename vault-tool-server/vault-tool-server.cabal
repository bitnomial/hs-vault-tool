--- conflicted
+++ resolved
@@ -41,13 +41,8 @@
   hs-source-dirs:      test
   main-is:             test.hs
 
-<<<<<<< HEAD
-  build-depends:       base >=4.8 && < 5,
-                       vault-tool >=0.1.0.0,
-=======
   build-depends:       base >=4.8 && <5,
                        vault-tool >=0.1.0.1,
->>>>>>> beb43278
                        vault-tool-server,
                        aeson,
                        tasty-hunit,
